--- conflicted
+++ resolved
@@ -21,10 +21,6 @@
 }
 """;
 
-<<<<<<< HEAD
-
-=======
->>>>>>> 637b694e
 final String sampleCodeMultiFoo = """
 import 'bar.dart';
 
